--- conflicted
+++ resolved
@@ -13,11 +13,7 @@
     <PackageIconUrl>https://raw.githubusercontent.com/JetBrains/YouTrackSharp/master/logo.png</PackageIconUrl>
     <RepositoryUrl>https://github.com/JetBrains/YouTrackSharp.git</RepositoryUrl>
     <RepositoryType>Git</RepositoryType>
-<<<<<<< HEAD
-    <Version>3.2.3</Version>
-=======
     <Version>3.3.0</Version>
->>>>>>> 1e46bcdb
     <IsPackable>False</IsPackable>
   </PropertyGroup>
   <ItemGroup>
