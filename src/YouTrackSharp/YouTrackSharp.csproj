--- conflicted
+++ resolved
@@ -17,11 +17,7 @@
     <Copyright>JetBrains</Copyright>
     <RepositoryUrl>https://github.com/JetBrains/YouTrackSharp.git</RepositoryUrl>
     <RepositoryType>Git</RepositoryType>
-<<<<<<< HEAD
-    <VersionPrefix>3.2.3</VersionPrefix>
-=======
     <VersionPrefix>3.3.0</VersionPrefix>
->>>>>>> 1e46bcdb
   </PropertyGroup>
   <ItemGroup>
     <PackageReference Include="Newtonsoft.Json">
